import copy
import math

from diffusers import (
    DDPMScheduler,
    EulerAncestralDiscreteScheduler,
    DPMSolverMultistepScheduler,
    DPMSolverSinglestepScheduler,
    LMSDiscreteScheduler,
    PNDMScheduler,
    DDIMScheduler,
    EulerDiscreteScheduler,
    HeunDiscreteScheduler,
    KDPM2DiscreteScheduler,
    KDPM2AncestralDiscreteScheduler,
    LCMScheduler,
    FlowMatchEulerDiscreteScheduler,
)

from toolkit.samplers.custom_flowmatch_sampler import CustomFlowMatchEulerDiscreteScheduler

from k_diffusion.external import CompVisDenoiser

from toolkit.samplers.custom_lcm_scheduler import CustomLCMScheduler

# scheduler:
SCHEDULER_LINEAR_START = 0.00085
SCHEDULER_LINEAR_END = 0.0120
SCHEDULER_TIMESTEPS = 1000
SCHEDLER_SCHEDULE = "scaled_linear"

sd_config = {
    "_class_name": "EulerAncestralDiscreteScheduler",
    "_diffusers_version": "0.24.0.dev0",
    "beta_end": 0.012,
    "beta_schedule": "scaled_linear",
    "beta_start": 0.00085,
    "clip_sample": False,
    "interpolation_type": "linear",
    "num_train_timesteps": 1000,
    "prediction_type": "epsilon",
    "sample_max_value": 1.0,
    "set_alpha_to_one": False,
    # "skip_prk_steps": False,  # for training
    "skip_prk_steps": True,
    # "steps_offset": 1,
    "steps_offset": 0,
    # "timestep_spacing": "trailing", # for training
    "timestep_spacing": "leading",
    "trained_betas": None
}

pixart_config = {
  "_class_name": "DPMSolverMultistepScheduler",
  "_diffusers_version": "0.22.0.dev0",
  "algorithm_type": "dpmsolver++",
  "beta_end": 0.02,
  "beta_schedule": "linear",
  "beta_start": 0.0001,
  "dynamic_thresholding_ratio": 0.995,
  "euler_at_final": False,
  # "lambda_min_clipped": -Infinity,
  "lambda_min_clipped": -math.inf,
  "lower_order_final": True,
  "num_train_timesteps": 1000,
  "prediction_type": "epsilon",
  "sample_max_value": 1.0,
  "solver_order": 2,
  "solver_type": "midpoint",
  "steps_offset": 0,
  "thresholding": False,
  "timestep_spacing": "linspace",
  "trained_betas": None,
  "use_karras_sigmas": False,
  "use_lu_lambdas": False,
  "variance_type": None
}

flux_config = {
  "_class_name": "FlowMatchEulerDiscreteScheduler",
  "_diffusers_version": "0.30.0.dev0",
  "base_image_seq_len": 256,
  "base_shift": 0.5,
  "max_image_seq_len": 4096,
  "max_shift": 1.15,
  "num_train_timesteps": 1000,
  "shift": 3.0,
  "use_dynamic_shifting": True
}

<<<<<<< HEAD
sd_flow_config = {
  "_class_name": "FlowMatchEulerDiscreteScheduler",
  "_diffusers_version": "0.30.0.dev0",
  "base_image_seq_len": 256,
  "base_shift": 0.5,
  "max_image_seq_len": 4096,
  "max_shift": 1.15,
  "num_train_timesteps": 1000,
  "shift": 3.0,
  "use_dynamic_shifting": False
=======
lumina2_config = {
  "_class_name": "FlowMatchEulerDiscreteScheduler",
  "_diffusers_version": "0.33.0.dev0",
  "base_image_seq_len": 256,
  "base_shift": 0.5,
  "invert_sigmas": False,
  "max_image_seq_len": 4096,
  "max_shift": 1.15,
  "num_train_timesteps": 1000,
  "shift": 6.0,
  "shift_terminal": None,
  "use_beta_sigmas": False,
  "use_dynamic_shifting": False,
  "use_exponential_sigmas": False,
  "use_karras_sigmas": False
>>>>>>> ed1deb71
}


def get_sampler(
        sampler: str,
        kwargs: dict = None,
        arch: str = "sd"
):
    sched_init_args = {}
    if kwargs is not None:
        sched_init_args.update(kwargs)

    config_to_use = copy.deepcopy(sd_config) if arch == "sd" else copy.deepcopy(pixart_config)

    if sampler.startswith("k_"):
        sched_init_args["use_karras_sigmas"] = True

    if sampler == "ddim":
        scheduler_cls = DDIMScheduler
    elif sampler == "ddpm":  # ddpm is not supported ?
        scheduler_cls = DDPMScheduler
    elif sampler == "pndm":
        scheduler_cls = PNDMScheduler
    elif sampler == "lms" or sampler == "k_lms":
        scheduler_cls = LMSDiscreteScheduler
    elif sampler == "euler" or sampler == "k_euler":
        scheduler_cls = EulerDiscreteScheduler
    elif sampler == "euler_a":
        scheduler_cls = EulerAncestralDiscreteScheduler
    elif sampler == "dpmsolver" or sampler == "dpmsolver++" or sampler == "k_dpmsolver" or sampler == "k_dpmsolver++":
        scheduler_cls = DPMSolverMultistepScheduler
        sched_init_args["algorithm_type"] = sampler.replace("k_", "")
    elif sampler == "dpmsingle":
        scheduler_cls = DPMSolverSinglestepScheduler
    elif sampler == "heun":
        scheduler_cls = HeunDiscreteScheduler
    elif sampler == "dpm_2":
        scheduler_cls = KDPM2DiscreteScheduler
    elif sampler == "dpm_2_a":
        scheduler_cls = KDPM2AncestralDiscreteScheduler
    elif sampler == "lcm":
        scheduler_cls = LCMScheduler
    elif sampler == "custom_lcm":
        scheduler_cls = CustomLCMScheduler
    elif sampler == "flowmatch":
        scheduler_cls = CustomFlowMatchEulerDiscreteScheduler
<<<<<<< HEAD
        config_to_use = copy.deepcopy(flux_config)
        if arch == "sd":
            config_to_use = copy.deepcopy(sd_flow_config)
=======
        if arch == "flux":
            config_to_use = copy.deepcopy(flux_config)
        elif arch == "lumina2":
            config_to_use = copy.deepcopy(lumina2_config)
        else:
            # use flux by default
            config_to_use = copy.deepcopy(flux_config)
>>>>>>> ed1deb71
    else:
        raise ValueError(f"Sampler {sampler} not supported")


    config = copy.deepcopy(config_to_use)
    config.update(sched_init_args)

    scheduler = scheduler_cls.from_config(config)

    return scheduler


# testing
if __name__ == "__main__":
    from diffusers import DiffusionPipeline

    from diffusers import StableDiffusionKDiffusionPipeline
    import torch
    import os

    inference_steps = 25

    pipe = StableDiffusionKDiffusionPipeline.from_pretrained("stabilityai/stable-diffusion-2-1-base")
    pipe = pipe.to("cuda")

    k_diffusion_model = CompVisDenoiser(model)

    pipe = DiffusionPipeline.from_pretrained("CompVis/stable-diffusion-v1-4", custom_pipeline="sd_text2img_k_diffusion")
    pipe = pipe.to("cuda")

    prompt = "an astronaut riding a horse on mars"
    pipe.set_scheduler("sample_heun")
    generator = torch.Generator(device="cuda").manual_seed(seed)
    image = pipe(prompt, generator=generator, num_inference_steps=20).images[0]

    image.save("./astronaut_heun_k_diffusion.png")<|MERGE_RESOLUTION|>--- conflicted
+++ resolved
@@ -88,7 +88,6 @@
   "use_dynamic_shifting": True
 }
 
-<<<<<<< HEAD
 sd_flow_config = {
   "_class_name": "FlowMatchEulerDiscreteScheduler",
   "_diffusers_version": "0.30.0.dev0",
@@ -99,7 +98,8 @@
   "num_train_timesteps": 1000,
   "shift": 3.0,
   "use_dynamic_shifting": False
-=======
+}
+
 lumina2_config = {
   "_class_name": "FlowMatchEulerDiscreteScheduler",
   "_diffusers_version": "0.33.0.dev0",
@@ -115,7 +115,6 @@
   "use_dynamic_shifting": False,
   "use_exponential_sigmas": False,
   "use_karras_sigmas": False
->>>>>>> ed1deb71
 }
 
 
@@ -162,11 +161,9 @@
         scheduler_cls = CustomLCMScheduler
     elif sampler == "flowmatch":
         scheduler_cls = CustomFlowMatchEulerDiscreteScheduler
-<<<<<<< HEAD
         config_to_use = copy.deepcopy(flux_config)
         if arch == "sd":
             config_to_use = copy.deepcopy(sd_flow_config)
-=======
         if arch == "flux":
             config_to_use = copy.deepcopy(flux_config)
         elif arch == "lumina2":
@@ -174,7 +171,6 @@
         else:
             # use flux by default
             config_to_use = copy.deepcopy(flux_config)
->>>>>>> ed1deb71
     else:
         raise ValueError(f"Sampler {sampler} not supported")
 
